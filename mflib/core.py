# MIT License
#
# Copyright (c) 2022 FABRIC Testbed
#
# Permission is hereby granted, free of charge, to any person obtaining a copy
# of this software and associated documentation files (the "Software"), to deal
# in the Software without restriction, including without limitation the rights
# to use, copy, modify, merge, publish, distribute, sublicense, and/or sell
# copies of the Software, and to permit persons to whom the Software is
# furnished to do so, subject to the following conditions:
#
# The above copyright notice and this permission notice shall be included in all
# copies or substantial portions of the Software.
#
# THE SOFTWARE IS PROVIDED "AS IS", WITHOUT WARRANTY OF ANY KIND, EXPRESS OR
# IMPLIED, INCLUDING BUT NOT LIMITED TO THE WARRANTIES OF MERCHANTABILITY,
# FITNESS FOR A PARTICULAR PURPOSE AND NONINFRINGEMENT. IN NO EVENT SHALL THE
# AUTHORS OR COPYRIGHT HOLDERS BE LIABLE FOR ANY CLAIM, DAMAGES OR OTHER
# LIABILITY, WHETHER IN AN ACTION OF CONTRACT, TORT OR OTHERWISE, ARISING FROM,
# OUT OF OR IN CONNECTION WITH THE SOFTWARE OR THE USE OR OTHER DEALINGS IN THE
# SOFTWARE.
#


import json
import traceback
import os

from fabrictestbed_extensions.fablib.fablib import fablib

# For getting vars to make tunnel
from fabrictestbed_extensions.fablib.fablib import FablibManager


import string
import random

import logging


class Core:
    """
    MFLib core contains the core methods needed to create and interact with the Measurement Framework installed in a slice.
    It is not intended to be used by itself, but rather, it is the base object for creating Measurement Framework Library objects.
    """

<<<<<<< HEAD
    core_class_version = "1.0.31dev"
=======
    core_class_version = "1.0.31"
>>>>>>> 6c0f724e

    """
    An updatable version for debugging purposes to make sure the correct version of this file is being used. Anyone can update this value as they see fit.
    Should always be increasing.

    Returns:
        String: Version.sub-version.build
    """

    def set_core_logger(self):
        """
        Sets up the core logging file.
        Note that the self.logging_filename will be set with the slice name when the slice is set.
        Args:
        filename (_type_, optional): _description_. Defaults to None.
        """
        self.core_logger = logging.getLogger(__name__)
        self.core_logger.propagate = False  # needed?
        self.core_logger.setLevel(self.log_level)

        formatter = logging.Formatter(
            "%(asctime)s %(name)-8s %(levelname)-8s %(message)s",
            datefmt="%m/%d/%Y %H:%M:%S %p",
        )

        # Make sure log directory exists
        if not os.path.exists(self.log_directory):
            os.makedirs(self.log_directory)

        file_handler = logging.FileHandler(self.log_filename)
        file_handler.setLevel(self.log_level)
        file_handler.setFormatter(formatter)

        self.core_logger.addHandler(file_handler)

    @property
    def slice_name(self):
        """
        Returns the name of the slice associated with this object.

        Returns:
            String: The name of the slice.
        """
        return self._slice_name

    @slice_name.setter
    def slice_name(self, value):
        """
        Sets the name of the slice associated with this object. Also creates the directories used to store local informations for mflib about the slice.
        Generally should not be called directly. It is called when the slice is set.
        Args:
            value (str): Name of the slice
        """
        # Set the slice name
        self._slice_name = value

        # Create the local slice directory
        try:
            os.makedirs(self.local_slice_directory)
            os.makedirs(self.log_directory)

        except FileExistsError:
            pass
            # Don't care if the file already exists.

        self.log_filename = os.path.join(self.log_directory, "mflib.log")

        self.set_core_logger()

        self.core_logger.info(f"Using core_class_version {self.core_class_version}")
        # self.core_logger.basicConfig(filename=self.log_filename, format='%(asctime)s %(name)-8s %(levelname)-8s %(message)s', datefmt='%m/%d/%Y %I:%M:%S %p', level="INFO", force=True)
        self.core_logger.info(f"-----Set slice name {value}.-----")

    @property
    def local_slice_directory(self):
        """
        The directory where local files associated with the slice are stored.

        Returns:
            str: The directory where local files associated files are stored.
        """
        return os.path.join(self.local_storage_directory, self.slice_name)

    @property
    def log_directory(self):
        """
        The full path for the log directory.

        Returns:
            String: The full path to the log directory.
        """
        return os.path.join(self.local_slice_directory, "log")

    @property
    def bootstrap_status_file(self):
        """
        The full path to the local copy of the bootstrap status file.

        Returns:
            String: The full path tp the local copy of the bootsrap status file.
        """
        return os.path.join(self.local_slice_directory, "bootstrap_status.json")

    @property
    def common_hosts_file(self):
        """
        The full path to a local copy of the hosts.ini file.

        Returns:
            String: The full path to a local copy of the hosts.ini file.
        """
        return os.path.join(self.local_slice_directory, "hosts.ini")

    @property
    def local_mfuser_private_key_filename(self):
        """
        The local copy of the private ssh key for the mfuser account.

        Returns:
            String: The local copy of the private ssh key for the mfuser account.
        """
        return os.path.join(self.local_slice_directory, "mfuser_private_key")

    @property
    def local_mfuser_public_key_filename(self):
        """
        The local copy of the public ssh key for the mfuser account.

        Returns:
            String: The local copy of the public ssh key for the mfuser account.
        """
        return os.path.join(self.local_slice_directory, "mfuser_pubic_key")

    @property
    def meas_node(self):
        """
        The fablib node object for the Measurement Node in the slice.

        Returns:
            fablib.node: The fablib node object for the Measurement Node in the slice.

        """
        if self._meas_node:
            return self._meas_node
        else:
            self._find_meas_node()
            return self._meas_node

    @property
    def meas_node_ip(self):
        """
        The management ip address for the Measurement Node

        Returns:
            String: ip address
        """
        if self.meas_node:
            return self._meas_node.get_management_ip()
        else:
            return ""

    @property
    def slice_username(self):
        """
        The default username for the Measurement Node for the slice.

        Returns:
            String: username
        """
        if self.meas_node:
            return self._meas_node.get_username()
        else:
            return ""

    # Tunnels are needed to access the meas node via the bastion host
    # In the future these may be combinded into one port with diff nginx paths mappings.
    # alt copy is a selection added to the fabric_rc file for setting a alertnate location for the files
    #   such as on a laptop. This makes it easy to create a tunnel on a users laptop where they will need access
    #   to the web uis.

    @property
    def tunnel_host(self):
        """
        If a tunnel is used, this value must be set for the localhost, Otherwise it is set to empty string.

        Returns:
            String: tunnel hostname
        """
        return self._tunnel_host

    @tunnel_host.setter
    def tunnel_host(self, value):
        """
        Set to "localhost" if using tunnnel.
        """
        self._tunnel_host = value

    @property
    def grafana_tunnel_local_port(self):
        """
        If a tunnel is used for grafana, this value must be set for the port.
          Returns:
            String: port number
        """
        return self._grafana_tunnel_local_port

    @grafana_tunnel_local_port.setter
    def grafana_tunnel_local_port(self, value):
        """
        Set to port_number if using tunnnel for grafana.
        """
        self._grafana_tunnel_local_port = value

    @property
    def kibana_tunnel_local_port(self):
        """
        If a tunnel is used for Kibana, this value must be set for the port"""
        return self._kibana_tunnel_local_port

    @kibana_tunnel_local_port.setter
    def kibana_tunnel_local_port(self, value):
        """
        Set to port_number if using tunnnel for Kibana.
        """
        self._kibana_tunnel_local_port = value

    @property
    def grafana_tunnel(self):
        """
        Returns the command for createing an SSH tunnel for accesing Grafana.

        Returns:
            String: ssh command
        """
        return self._meas_node_ssh_tunnel(
            local_port=self.grafana_tunnel_local_port, remote_port="443"
        )

    @property
    def kibana_tunnel(self):
        """
        Returns the command for createing an SSH tunnel for accesing Kibana.

        Returns:
            String: ssh command
        """
        return self._meas_node_ssh_tunnel(
            local_port=self.kibana_tunnel_local_port, remote_port="80"
        )

    def _meas_node_ssh_tunnel(self, local_port, remote_port):
        """
        Creates the ssh tunnel command for accessing the Measurement Node using the given local and remote ports.

        Args:
            local_port (String): local port ie port on users machine
            remote_port (String): remote port ie port on Measurement Node

        Returns:
            String : SSH command string or error string.
        """
        slice_username = self.slice_username
        meas_node_ip = self.meas_node_ip

        # User has setup an ssh config file
        extra_fm = FablibManager()
        errmsg = ""
        ssh_config = ""
        private_key_file = ""

        extra_fm_vars = extra_fm.read_fabric_rc(extra_fm.default_fabric_rc)
        if extra_fm_vars:
            if "FABRIC_ALT_COPY_SSH_CONFIG" in extra_fm_vars:
                ssh_config = extra_fm_vars["FABRIC_ALT_COPY_SSH_CONFIG"]
            else:
                errmsg += "FABRIC_ALT_COPY_SSH_CONFIG not found in fabric_rc file. "

            if "FABRIC_ALT_COPY_SLICE_PRIVATE_KEY_FILE" in extra_fm_vars:
                private_key_file = extra_fm_vars[
                    "FABRIC_ALT_COPY_SLICE_PRIVATE_KEY_FILE"
                ]
            else:
                errmsg += "FABRIC_ALT_COPY_SLICE_PRIVATE_KEY_FILE not found in fabric_rc file. "

        if errmsg:
            self.core_logger.error(
                f"It appears you have not added alternate ssh config or slice key file locations to the fabric_rc file. {errmsg} "
            )
            return (
                "It appears you have not added alternate ssh config or slice key file locations to the fabric_rc file. "
                + errmsg
            )
        else:
            # return f'ssh -L 10010:localhost:443 -F {extra_fm_vars["FABRIC_ALT_SSH_CONFIG"]} -i {extra_fm_vars["FABRIC_ALT_SLICE_PRIVATE_KEY_FILE"]} {self.slice_username}@{self.meas_node_ip}'
            tunnel_cmd = f"ssh -L {local_port}:localhost:{remote_port} -F {ssh_config} -i {private_key_file} {slice_username}@{meas_node_ip}"
            return tunnel_cmd

    """
    The git branch to be used for cloning the MeasurementFramework branch to the Measusrement Node.
    """

    def __init__(self, local_storage_directory="/tmp/mflib", mf_repo_branch="main",logging_level=logging.DEBUG):
        """
        Core constructor

        Args:
            local_storage_directory (str, optional): Directory where local data will be stored. Defaults to "/tmp/mflib".
            mf_repo_branch (str, optional): git branch name to pull MeasurementFranework code from. Defaults to "main".
        """
        # super().__init__()

        try:
            self.local_storage_directory = local_storage_directory
            os.makedirs(self.local_storage_directory)
        except FileExistsError:
            pass

        # The slice_name
        self._slice_name = ""
        self.mf_repo_branch = mf_repo_branch

        self.core_logger = None
        self.log_level = logging_level
        self.log_filename = os.path.join(self.log_directory, "mflib_core.log")
        self.set_core_logger()
        self.core_logger.info("Creating mflib object.")

        self.tunnel_host = "localhost"
        self.grafana_tunnel_local_port = "10010"
        self.kibana_tunnel_local_port = "10020"

        # The slice object
        self.slice = None
        # The meas_node object
        self._meas_node = None

        # The following are normally constant values
        # Name given to the meas node
        self.measurement_node_name = "_meas_node"
        # Services directory on meas node
        self.services_directory = os.path.join("/", "home", "mfuser", "services")
        # Base names for keys
        self.mfuser_private_key_filename = "mfuser_private_key"
        self.mfuser_public_key_filename = "mfuser_public_key"

    # User Methods
    def create(self, service, data=None, files=[]):
        """
        Creates a new service for the slice.

        Args:
            service(String): The name of the service.
            data (JSON serializable object) Data to be passed to a JSON file place in the service's meas node directory.
            files (List of Strings): List of filepaths to be uploaded.
        Returns:
            dict: Dictionary of creation results.
        """
        self.core_logger.info(f"Run create for {service}")
        self.core_logger.debug(f"Data is {data}.")
        return self._run_on_meas_node(service, "create", data, files)

    def update(self, service, data=None, files=[]):
        """
        Updates an existing service for the slice.

        Args:
            service (String): The name of the service.
            data (JSON Serializable Object): Data to be passed to a JSON file place in the service's meas node directory.
            files (List of Strings): List of filepaths to be uploaded.

        Returns:
            dict: Dictionary of update results.
        """

        self.core_logger.info(f"Run update for {service}")
        self.core_logger.debug(f"Data is {data}.")
        return self._run_on_meas_node(service, "update", data, files)

    def info(self, service, data=None):
        """
        Gets inormation from an existing service. Strictly gets information, does not change how the service is running.
        
        Args:
            service (String): The name of the service.
            data (JSON Serializable Object): Data to be passed to a JSON file place in the service's meas node directory.
        Returns:
            dict: Dictionary of info results.
        """
        self.core_logger.info(f"Run info for {service}")
        self.core_logger.debug(f"Data is {data}.")
        return self._run_on_meas_node(service, "info", data)

    def start(self, services=[]):
        """
        Restarts a stopped service using existing configs on meas node.
                
        Args:
            services (List of Strings): The name of the services to be restarted.
        Returns:
            List: List of start result dictionaries.
        """
        ret_val = []
        for service in services:
            self.core_logger.info(f"Run start for {service}")
            ret_val.append({"service": service, "results": self._run_on_meas_node(service, "start") } )
        return ret_val

    def stop(self, services=[]):
        """
        Stops a service, does not remove the service, just stops it from using resources.
                
        Args:
            services (List of Strings): The names of the services to be stopped.
        Returns:
            List: List of stop result dictionaries.
        """
        ret_val = []
        for service in services:
            self.core_logger.info(f"Run stop for {service}")
<<<<<<< HEAD
            ret_val.append({"service": service, "results": self._run_on_meas_node(service, "stop") } )
        return ret_val
=======
            return self._run_on_meas_node(service, "stop")
>>>>>>> 6c0f724e

    def remove(self, services=[]):
        """
        Stops a service running and removes anything setup on the experiment's nodes. Service will then need to be re-created using the create command before service can be started again.

        Args:
            services (List of Strings): The names of the services to be removed.
        Returns:
            List: List of remove result dictionaries.
        """

        ret_val = []
        for service in services:
            self.core_logger.info(f"Run remove for {service}")
            ret_val.append({"service": service, "results": self._run_on_meas_node(service, "remove") } )

    # Utility Methods

    def _upload_mfuser_keys(self, private_filename=None, public_filename=None):
        """
        Uploads the mfuser keys to the default user for easy access later.

        """
        if private_filename is None:
            private_filename = self.local_mfuser_private_key_filename
        if public_filename is None:
            public_filename = self.local_mfuser_public_key_filename

        try:
            local_file_path = private_filename
            remote_file_path = self.mfuser_private_key_filename
            fa = self.meas_node.upload_file(
                local_file_path, remote_file_path
            )  # , retry=3, retry_interval=10):

        except TypeError:
            pass
            # TODO set file permissions on remote
            # This error is happening due to the file permmissions not being correctly set on the remote?
        except Exception as e:
            print(f"Failed Private Key Upload: {e}")
            self.core_logger.exception(
                "Failed to upload mfuser private key to default user."
            )

        try:
            local_file_path = public_filename
            remote_file_path = self.mfuser_public_key_filename
            fa = self.meas_node.upload_file(
                local_file_path, remote_file_path
            )  # , retry=3, retry_interval=10):
        except TypeError:
            pass
            self.core_logger.exception(
                "Failed to upload mfuser public key to default user."
            )
            # TODO set file permissions on remote
            # This error is happening due to the file permmissions not being correctly set on the remote?
            # Errors are:
            # Failed Private Key Upload: cannot unpack non-iterable SFTPAttributes object
            # Failed Public Key Upload: cannot unpack non-iterable SFTPAttributes object
        except Exception as e:
            print(f"Failed Public Key Upload: {e}")
            self.core_logger.exception("Failed to upload mfuser keys to default user.")

    def _copy_mfuser_keys_to_mfuser_on_meas_node(self):
        """
        Copies mfuser keys from default location to mfuser .ssh folder and sets ownership & permissions.
        """
        try:
            cmd = (
                    f"sudo cp {self.mfuser_public_key_filename} /home/mfuser/.ssh/{self.mfuser_public_key_filename};"
                    f"sudo cp {self.mfuser_private_key_filename} /home/mfuser/.ssh/{self.mfuser_private_key_filename};"
                    f"sudo chmod 644 /home/mfuser/.ssh/{self.mfuser_public_key_filename};"
                    f"sudo chmod 600 /home/mfuser/.ssh/{self.mfuser_private_key_filename};"
                    f"sudo chown -R mfuser:mfuser /home/mfuser/.ssh;"
                    )
            stdout, stderr = self.meas_node.execute(cmd)
            if stdout:
                self.core_logger.debug(f"STDOUT: {stdout}")
            if stderr:
                self.core_logger.debug(f"STDERR: {stderr}")

        except Exception as e:
            print(f"Failed mfuser key user key copy: {e}")
            self.core_logger.exception("Failed to copy mfuser keys to meas node.")
            if stdout:
                self.core_logger.debug(f"STDOUT: {stdout}")
            if stderr:
                self.core_logger.debug(f"STDERR: {stderr}")
            return False
        return True

    def _download_mfuser_keys(self, private_filename=None, public_filename=None):
        """
        Downloads the mfuser keys.
        """
        if private_filename is None:
            private_filename = self.local_mfuser_private_key_filename
        if public_filename is None:
            public_filename = self.local_mfuser_public_key_filename

        try:
            local_file_path = private_filename
            remote_file_path = self.mfuser_private_key_filename
            stdout, stderr = self.meas_node.download_file(
                local_file_path, remote_file_path
            )  # , retry=3, retry_interval=10):

            local_file_path = public_filename
            remote_file_path = self.mfuser_public_key_filename
            stdout, stderr = self.meas_node.download_file(
                local_file_path, remote_file_path
            )  # , retry=3, retry_interval=10):

        except Exception as e:
            print(f"Download mfuser Keys Failed: {e}")
            self.core_logger.exception("Failed to download mfuser keys.")
            if stdout:
                self.core_logger.debug(f"STDOUT: {stdout}")
            if stderr:
                self.core_logger.debug(f"STDERR: {stderr}")

    def _find_meas_node(self):
        """
        Finds the node named "meas" in the slice and sets the value for class's meas_node

        Returns:
        Boolean: If node found, sets self.meas_node and returns True. If node not found, clears self.meas_node and returns False.
        """
        try:
            for node in self.slice.get_nodes():
                if node.get_name() == self.measurement_node_name:
                    self._meas_node = node
                    return True
        except Exception as e:
            print(f"Find Measure Node Failed: {e}")
            self.core_logger.exception("Failed to find Measure Node")
        self._meas_node = None
        return False

    def _run_on_meas_node(self, service, command, data=None, files=[]):
        """
        Runs one of the commands available for the service on the meas node. Commands are create, update, info, start, stop, remove

        Args:
            service(String): The name of the service.
            command(String): The name of the command to run.
            data(JSON Serializable Object): Data to be passed to a JSON file place in the service's meas node directory.
            files(List of Strings): List of filepaths to be uploaded.

        Returns:
           Dictionary: The stdout & stderr values from running the command formated in dictionary.
        """
        # upload resources
        if data:
            self._upload_service_data(service, data)
        else:
            # Ensure old stale data is remove on meas node
            self._upload_service_data(service, {})
        if files:
            self._upload_service_files(service, files)

        # run command
        return self._run_service_command(service, command)

    def _upload_service_data(self, service, data):
        """
        Uploads the json serializable object data to a json file on the meas node.

        Args:
            service(String): The service to which the data belongs.
        :   data(Object): A JSON Serializable Object
        """

        letters = string.ascii_letters
        try:
            # Create temp file for serialized json data
            randdataname = "mf_service_data_" + "".join(
                random.choice(letters) for i in range(10)
            )
            local_file_path = os.path.join("/tmp", randdataname)
            with open(local_file_path, "w") as datafile:
                # print("dumping data")
                json.dump(data, datafile)

            # Create remote filenames
            final_remote_file_path = os.path.join(
                self.services_directory, service, "data", "data.json"
            )
            remote_tmp_file_path = os.path.join("/tmp", randdataname)

            # upload file
            fa = self.meas_node.upload_file(local_file_path, remote_tmp_file_path)

            # mv file to final location
            cmd = f"sudo mv {remote_tmp_file_path} {final_remote_file_path};  sudo chown mfuser:mfuser {final_remote_file_path}"

            stdout, stderr = self.meas_node.execute(cmd)

            # Remove local temp file.
            os.remove(local_file_path)

        except Exception as e:
            print(f"Service Data Upload Failed: {e}")
            self.core_logger.exception("Upload service data failed")
            if stdout:
                self.core_logger.debug(f"STDOUT: {stdout}")
            if stderr:
                self.core_logger.debug(f"STDERR: {stderr}")
            return False
        return True

    def _upload_service_files(self, service, files):
        """
        Uploads the given local files to the given service's directory on the meas node.
        :param service: Service name for which the files are being upload to the meas node.
        :type service: String
        :param files: List of file paths on local machine.
        :type files: List
        :raises: Exception: for misc failures....
        :return: ?
        :rtype: ?
        """
        letters = string.ascii_letters

        # TODO could add option to upload a directory of files using fablib.upload_directory
        try:
            for file in files:
                # Set src/dst filenames
                # file is local path
                local_file_path = file
                filename = os.path.basename(file)
                final_remote_file_path = os.path.join(
                    self.services_directory, service, "files", filename
                )

                randfilename = "mf_file_" + "".join(
                    random.choice(letters) for i in range(10)
                )
                remote_tmp_file_path = os.path.join("/tmp", randfilename)

                # upload file
                fa = self.meas_node.upload_file(
                    local_file_path, remote_tmp_file_path
                )  # retry=3, retry_interval=10, username="mfuser", private_key="mfuser_private_key")
                cmd = f"sudo mv {remote_tmp_file_path} {final_remote_file_path};  sudo chown mfuser:mfuser {final_remote_file_path};"

                stdout, stderr = self.meas_node.execute(cmd)

        except Exception as e:
            print(f"Service File Upload Failed: {e}")
            self.core_logger.exception("Upload service files failed")
            if stdout:
                self.core_logger.debug(f"STDOUT: {stdout}")
            if stderr:
                self.core_logger.debug(f"STDERR: {stderr}")
            return False
        return True

    def _run_service_command(self, service, command):
        """
        Runs the given comand for the given service on the meas node.
        
        Args:
            service(String): Service name for which the command is being run on the meas node.
        :   files(List of ): Command name.

        :raises: Exception: for misc failures....
        Returns:
            Dictionary: Resulting output of comand JSON converted to dictionary.

        """

        try:
            full_command = f"sudo -u mfuser python3 {self.services_directory}/{service}/{command}.py"
            stdout, stderr = self.meas_node.execute(
                full_command
            ,quiet = True)  # retry=3, retry_interval=10, username="mfuser", private_key="mfuser_private_key"
            self.core_logger.info(f"STDOUT: {stdout}")
        except Exception as e:
            print(f"Service Commnad Run Failed: {e}")
        #         print(type(stdout))
        #         print(stdout)
        #         print(stderr)
        try:
            # Convert the json string to a dict
            jsonstr = stdout
            # remove non json string
            jsonstr = jsonstr[jsonstr.find("{") : jsonstr.rfind("}") + 1]
            # Need to "undo" what the exceute command did
            jsonstr = jsonstr.replace("\n", "\\n")
            # print(jsonstr)
            ret_data = json.loads(jsonstr)
            return ret_data
            # TODO add stderr to return value?
        except Exception as e:
            print("Unable to convert returned comand json.")
            # TODO create dictionary with malformed data.
            print("STDOUT: ")
            print(stdout)
            print("STDERR: ")
            print(stderr)
            print(f"Fail: {e}")

            self.core_logger.exception("Unable to convert returned comand json.")
            if stdout:
                self.core_logger.debug(f"STDOUT: {stdout}")
            if stderr:
                self.core_logger.debug(f"STDERR: {stderr}")

        return {}

    def _download_service_file(self, service, filename, local_file_path=""):
        """
        Downloads service files from the meas node and places them in the local storage directory.
        :param service: Service name
        :type service: String
        :param filename: The filename to download from the meas node.
        :param local_file_path: Optional filename for local saved file. If not given, file will be in default slice directory.# Fri Sep 09 2022 14:30
        :type local_file_path: String
        """

        if not local_file_path:
            local_file_path = os.path.join(
                self.local_slice_directory, service, filename
            )
            # ensure local directory exists
            local_dir_path = os.path.dirname(local_file_path)
            if not os.path.exists(local_dir_path):
                os.makedirs(local_dir_path)

        #
        #  Download a file from a service directory
        # Probably most useful for grabbing output from a command run.
        # TODO figure out how to name/where to put file locally
        try:
            # local_file_path = os.path.join(self.local_slice_directory, service, filename)
            remote_file_path = os.path.join(self.services_directory, service, filename)
            file_attributes = self.meas_node.download_file(
                local_file_path, remote_file_path
            )  # , retry=3, retry_interval=10):
            return {"success": True, "filename": local_file_path}
        except Exception as e:
            print(f"Download service file Fail: {e}")
            self.core_logger.exception()
            return {"success": False}

    def _clone_mf_repo(self):
        """
        Clones the MeasurementFramework  git repository to /home/mfuser/mf_git on the meas node.
        """
        msg = (f"Cloning Measurement Framework Repository from github.com...")
        self.core_logger.debug(msg)
        print (msg)

        cmd = f"sudo -u mfuser git clone -b {self.mf_repo_branch} https://github.com/fabric-testbed/MeasurementFramework.git /home/mfuser/mf_git"
        stdout, stderr = self.meas_node.execute(cmd,quiet=True)

        msg = (f"Cloning Measurement Framework Repository from github.com done.")
        self.core_logger.debug(msg)
        print (msg)

        if stdout:
            self.core_logger.debug(f"STDOUT: {stdout}")
        if stderr:
            self.core_logger.debug(f"STDERR: {stderr}")

    def _run_bootstrap_script(self):
        """
        Run the initial bootstrap script in the meas node mf repo.
        """
        msg = (f"Starting Bootstrap Process on Measure Node (bash script)...")
        self.core_logger.debug(msg)
        print (msg)
        
        cmd = f"sudo -u mfuser /home/mfuser/mf_git/instrumentize/experiment_bootstrap/bootstrap.sh"
        
        stdout, stderr = self.meas_node.execute(cmd,quiet = True)

        msg = (f"Bootstrap Process on Measure Node (bash script) done.")
        self.core_logger.debug(msg)
        print (msg)
        
        if stdout:
            self.core_logger.debug(f"STDOUT: {stdout}")
        if stderr:
            self.core_logger.info(f"STDERR: {stderr}")

    def _run_bootstrap_ansible(self):
        """
        Run the initial bootstrap ansible scripts in the meas node mf repo.
        """
        msg = (f"Starting Bootstrap Process on Measure Node (Ansible Playbook)...")
        self.core_logger.debug(msg)
        print (msg)

        cmd = (
                f"sudo cp /home/mfuser/mf_git/instrumentize/experiment_bootstrap/ansible.cfg /home/mfuser/services/common/ansible.cfg;" 
                f"sudo chown mfuser:mfuser /home/mfuser/services/common/ansible.cfg;" 
                f"sudo -u mfuser python3 /home/mfuser/mf_git/instrumentize/experiment_bootstrap/bootstrap_playbooks.py;"
                )
        stdout, stderr = self.meas_node.execute(cmd,quiet=True)
        
        msg = (f"Bootstrap Process on Measure Node (Ansible Playbook) done.")
        self.core_logger.debug(msg)
        print (msg)
        
        if stdout:
            self.core_logger.debug(f"STDOUT: {stdout}")
        if stderr:
            self.core_logger.info(f"STDERR: {stderr}")

        print("Bootstrap ansible scripts done")

    ############################
    # Calls made as slice user
    ###########################
    def get_bootstrap_status(self, force=True):
        """
        Returns the bootstrap status for the slice. Default setting of force will always download the most recent file from the meas node. The downloaded file will be stored locally for future reference at self.bootstrap_status_file.
        
        Args:
            force(Boolean): If downloaded file already exists locally, it will not be downloaded unless force is True. .
        Returns:
            Dictionary: Bootstrap dict if any type of bootstraping has occured, Empty dict otherwise.
        """
        if force or not os.path.exists(self.bootstrap_status_file):
            if not self._download_bootstrap_status():
                # print("Bootstrap file was not downloaded. Bootstrap most likely has not been done.")
                return {}

        if os.path.exists(self.bootstrap_status_file):
            with open(self.bootstrap_status_file) as bsf:
                try:
                    bootstrap_dict = json.load(bsf)
                    # print(bootstrap_dict)
                    if bootstrap_dict:
                        return bootstrap_dict
                    else:
                        return {}
                except Exception as e:
                    print(f"Bootstrap failed to decode")
                    print(f"Fail: {e}")
                    return {}
        else:
            return {}

    # def clear_bootstrap_status(self):
    #     """
    #     Deletes the local and remote copy of the bootstrap_status files. This will then allow a rerunning of the init bootstrapping process.
    #     This is mainly intended for testing/debugging.
    #     Note that nothing will be removed from the nodes.
    #     """

    #     # Delete local copy
    #     if os.path.exists(self.bootstrap_status_file):
    #         os.remove(self.bootstrap_status_file)

    #     # Delete measurement node copy
    #     try:
    #         full_command = "rm bootstrap_status.json"
    #         stdout, stderr = self.meas_node.execute(full_command)
    #         self.core_logger.info("Removed remote bootstrap_status file.")
    #     except Exception as e:
    #         print(f"rm bootstrap_status.json Failed: {e}")
    #         self.core_logger.exception(f"rm bootstrap_status.json Failed: {e}")
    #         if stdout: self.core_logger.debug(f"STDOUT: {stdout}")
    #         if stderr: self.core_logger.debug(f"STDERR: {stderr}")

    def _download_bootstrap_status(self):
        """
        Downloads the bootstrap file from the meas_node. The downloaded file will be stored locally for future reference at self.bootstrap_status_file.
        
        Returns:
            Boolean: True if bootstrap file downloaded, False otherwise.
        """
        try:
            local_file_path = self.bootstrap_status_file
            remote_file_path = os.path.join("bootstrap_status.json")
            # print(local_file_path)
            # print(remote_file_path)
            file_attributes = self.meas_node.download_file(
                local_file_path, remote_file_path, retry=1
            )  # , retry=3, retry_interval=10): # note retry is really tries
            # print(file_attributes)

            return True
        except FileNotFoundError:
            pass
            # Most likely the file does not exist because it has not yet been created. So we will ignore this exception.
        except Exception as e:
            print("Bootstrap download has failed.")
            print(f"Fail: {e}")
            return False
        return False

    def get_mfuser_private_key(self, force=True):
        """
        Downloads the mfuser private key. Default setting of force will always download the most recent file from the meas node. The downloaded file will be stored locally for future reference at self.local_mfuser_private_key_filename.
        
         
        Args: 
            force(Boolean): If downloaded file already exists locally, it will not be downloaded unless force is True.
        Returns:
            Boolean: True if file is found, false otherwise.
        """
        if force or not os.path.exists(self.local_mfuser_private_key_filename):
            self._download_mfuser_private_key()

        if os.path.exists(self.local_mfuser_private_key_filename):
            return True
        else:
            return False

    def _download_mfuser_private_key(self):
        """
        Downloads the mfuser private key from the meas node. The downloaded file will be stored locally for future reference at self.local_mfuser_private_key_filename.
        
        Returns:
            Boolean: True if key file downloaded, False otherwise.
        """
        try:
            local_file_path = self.local_mfuser_private_key_filename
            remote_file_path = self.mfuser_private_key_filename
            file_attributes = self.meas_node.download_file(
                local_file_path, remote_file_path
            )  # , retry=3, retry_interval=10):
            # print(file_attributes)
            return True
        except Exception as e:
            print(f"Download mfuser private key Failed: {e}")
            self.core_logger.error(f"Download mfuser private key Failed: {e}")
        return False

    def _update_bootstrap(self, key, value):
        """
        Updates the given key to the given value in the bootstrap_status.json file on the meas node.
        """
        bsf_dict = self.get_bootstrap_status()
        # self.download_bootstrap_status()
        # bsf_dict = {}
        bsf_dict[key] = value

        with open(self.bootstrap_status_file, "w") as bsf:
            json.dump(bsf_dict, bsf)

        try:
            local_file_path = self.bootstrap_status_file
            remote_file_path = os.path.join("bootstrap_status.json")
            # print(local_file_path)
            # print(remote_file_path)
            file_attributes = self.meas_node.upload_file(
                local_file_path, remote_file_path
            )  # , retry=3, retry_interval=10):
            # print(file_attributes)

            return True

        except Exception as e:
            print("Bootstrap upload has failed.")
            print(f"Fail: {e}")
        return False

    def download_log_file(self, service, method):
        """
        Download the log file for the given service and method.
        Downloaded file will be stored locally for future reference.
        :param service: The name of the service.
        :type service: String
        :param method: The method name such as create, update, info, start, stop, remove.
        :type method: String
        :return: Writes file to local storage and returns text of the log file.
        :rtype: String
        """
        try:
            local_file_path = os.path.join(self.local_slice_directory, f"{method}.log")
            remote_file_path = os.path.join(
                "/", "home", "mfuser", "services", service, "log", f"{method}.log"
            )
            # print(local_file_path)
            # print(remote_file_path)
            file_attributes = self.meas_node.download_file(
                local_file_path, remote_file_path, retry=1
            )  # , retry=3, retry_interval=10): # note retry is really tries
            # print(file_attributes)

            with open(local_file_path) as f:
                log_text = f.read()
                return local_file_path, log_text

        except Exception as e:
            print("Service log download has failed.")
            print(f"Downloading service log file has Failed. It may not exist: {e}")
            return "", ""<|MERGE_RESOLUTION|>--- conflicted
+++ resolved
@@ -44,11 +44,7 @@
     It is not intended to be used by itself, but rather, it is the base object for creating Measurement Framework Library objects.
     """
 
-<<<<<<< HEAD
-    core_class_version = "1.0.31dev"
-=======
-    core_class_version = "1.0.31"
->>>>>>> 6c0f724e
+    core_class_version = "1.0.34"
 
     """
     An updatable version for debugging purposes to make sure the correct version of this file is being used. Anyone can update this value as they see fit.
@@ -468,12 +464,8 @@
         ret_val = []
         for service in services:
             self.core_logger.info(f"Run stop for {service}")
-<<<<<<< HEAD
             ret_val.append({"service": service, "results": self._run_on_meas_node(service, "stop") } )
         return ret_val
-=======
-            return self._run_on_meas_node(service, "stop")
->>>>>>> 6c0f724e
 
     def remove(self, services=[]):
         """
