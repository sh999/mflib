--- conflicted
+++ resolved
@@ -44,11 +44,7 @@
     It is not intended to be used by itself, but rather, it is the base object for creating Measurement Framework Library objects.
     """
 
-<<<<<<< HEAD
     core_class_version = "1.0.37"
-=======
-    core_class_version = "1.0.36"
->>>>>>> 9e111061
 
     """
     An updatable version for debugging purposes to make sure the correct version of this file is being used. Anyone can update this value as they see fit.
@@ -224,11 +220,7 @@
             return ""
 
     # Tunnels are needed to access the meas node via the bastion host
-<<<<<<< HEAD
     # In the future these may be combinded into one port with diff nginx paths mappings.
-=======
-    # In the future these may be combined into one port with diff nginx paths mappings.
->>>>>>> 9e111061
     # alt copy is a selection added to the fabric_rc file for setting a alertnate location for the files
     #   such as on a laptop. This makes it easy to create a tunnel on a users laptop where they will need access
     #   to the web uis.
@@ -336,12 +328,8 @@
                     "FABRIC_ALT_COPY_SLICE_PRIVATE_KEY_FILE"
                 ]
             else:
-<<<<<<< HEAD
                 #errmsg += "FABRIC_ALT_COPY_SLICE_PRIVATE_KEY_FILE not found in fabric_rc file. "
                 private_key_file = "~/fabric_tunnel_config/slice_key"
-=======
-                errmsg += "FABRIC_ALT_COPY_SLICE_PRIVATE_KEY_FILE not found in fabric_rc file. "
->>>>>>> 9e111061
 
         if errmsg:
             self.core_logger.error(
@@ -444,11 +432,7 @@
 
     def info(self, service, data=None):
         """
-<<<<<<< HEAD
         Gets inormation from an existing service. Strictly gets information, does not change how the service is running.
-=======
-        Gets information from an existing service. Strictly gets information, does not change how the service is running.
->>>>>>> 9e111061
 
         Args:
             service (String): The name of the service.
@@ -523,8 +507,6 @@
             )
 
     # Utility Methods
-<<<<<<< HEAD
-=======
     
     def _get_service_list(self):
         """
@@ -538,7 +520,6 @@
             if item != "common" and item != "":
                 service_list.append(item)
         return service_list
->>>>>>> 9e111061
 
     def _upload_mfuser_keys(self, private_filename=None, public_filename=None):
         """
@@ -579,11 +560,7 @@
                 "Failed to upload mfuser public key to default user."
             )
             # TODO set file permissions on remote
-<<<<<<< HEAD
             # This error is happening due to the file permmissions not being correctly set on the remote?
-=======
-            # This error is happening due to the file permissions not being correctly set on the remote?
->>>>>>> 9e111061
             # Errors are:
             # Failed Private Key Upload: cannot unpack non-iterable SFTPAttributes object
             # Failed Public Key Upload: cannot unpack non-iterable SFTPAttributes object
@@ -782,23 +759,6 @@
                 self.core_logger.debug(f"STDOUT: {stdout}")
             if stderr:
                 self.core_logger.debug(f"STDERR: {stderr}")
-<<<<<<< HEAD
-            return False
-        return True
-
-    def _run_service_command(self, service, command):
-        """
-        Runs the given comand for the given service on the meas node.
-
-        Args:
-            service(String): Service name for which the command is being run on the meas node.
-        :   files(List of ): Command name.
-
-        :raises: Exception: for misc failures....
-        Returns:
-            Dictionary: Resulting output of comand JSON converted to dictionary.
-
-=======
             return {"success": False, "message": f"Service file upload failed: {e}"}
         return {"success": True, "message": f"Service file {filename} uploaded successfully."}
 
@@ -814,7 +774,6 @@
         :raises: Exception: for misc failures....
         :return: ?
         :rtype: ?
->>>>>>> 9e111061
         """
 
         local_directory_path = os.path.normpath(local_directory_path)
@@ -872,11 +831,7 @@
         except ValueError as e:
             self.core_logger.debug(f"STDOUT: {stdout}")
         except Exception as e:
-<<<<<<< HEAD
             print(f"Service Commnad Run Failed: {e}")
-=======
-            print(f"Service Command Run Failed: {e}")
->>>>>>> 9e111061
         #         print(type(stdout))
         #         print(stdout)
         #         print(stderr)
@@ -937,18 +892,10 @@
             file_attributes = self.meas_node.download_file(
                 local_file_path, remote_file_path
             )  # , retry=3, retry_interval=10):
-<<<<<<< HEAD
-            return {"success": True, "filename": local_file_path}
-=======
             return {"success": True, "message": "uploaded " + filename + " successfully."}
->>>>>>> 9e111061
         except Exception as e:
             self.core_logger.exception()
-<<<<<<< HEAD
-            return {"success": False}
-=======
             return {"success": False, "message": f"Download service file Fail: {e}"}
->>>>>>> 9e111061
 
     def _clone_mf_repo(self):
         """
@@ -985,7 +932,6 @@
         msg = f"Starting Bootstrap Process on Measure Node (bash script)..."
         self.core_logger.debug(msg)
         print(msg)
-<<<<<<< HEAD
 
         cmd = f"sudo -u mfuser /home/mfuser/mf_git/instrumentize/experiment_bootstrap/bootstrap.sh"
 
@@ -995,17 +941,6 @@
         self.core_logger.debug(msg)
         print(msg)
 
-=======
-
-        cmd = f"sudo -u mfuser /home/mfuser/mf_git/instrumentize/experiment_bootstrap/bootstrap.sh"
-
-        stdout, stderr = self.meas_node.execute(cmd, quiet=True)
-
-        msg = f"Bootstrap Process on Measure Node (bash script) done."
-        self.core_logger.debug(msg)
-        print(msg)
-
->>>>>>> 9e111061
         if stdout:
             self.core_logger.debug(f"STDOUT: {stdout}")
         if stderr:
@@ -1079,19 +1014,11 @@
         This is mainly intended for testing/debugging.
         Note that nothing will be removed from the nodes.
         """
-<<<<<<< HEAD
 
         # Delete local copy
         if os.path.exists(self.bootstrap_status_file):
             os.remove(self.bootstrap_status_file)
 
-=======
-
-        # Delete local copy
-        if os.path.exists(self.bootstrap_status_file):
-            os.remove(self.bootstrap_status_file)
-
->>>>>>> 9e111061
         # Delete measurement node copy
         try:
             full_command = "rm bootstrap_status.json"
@@ -1232,9 +1159,6 @@
         except Exception as e:
             print("Service log download has failed.")
             print(f"Downloading service log file has Failed. It may not exist: {e}")
-<<<<<<< HEAD
-            return "", ""
-=======
             return "", ""
 
     def download_service_file(self, service, filename, local_file_path=""):
@@ -1309,5 +1233,4 @@
         # Call the internal upload service directory function
         output = self._upload_service_directory(service, local_directory_path, force)
         print(output)
-        return output
->>>>>>> 9e111061
+        return output