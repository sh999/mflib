# MIT License
#
# Copyright (c) 2022 FABRIC Testbed
#
# Permission is hereby granted, free of charge, to any person obtaining a copy
# of this software and associated documentation files (the "Software"), to deal
# in the Software without restriction, including without limitation the rights
# to use, copy, modify, merge, publish, distribute, sublicense, and/or sell
# copies of the Software, and to permit persons to whom the Software is
# furnished to do so, subject to the following conditions:
#
# The above copyright notice and this permission notice shall be included in all
# copies or substantial portions of the Software.
#
# THE SOFTWARE IS PROVIDED "AS IS", WITHOUT WARRANTY OF ANY KIND, EXPRESS OR
# IMPLIED, INCLUDING BUT NOT LIMITED TO THE WARRANTIES OF MERCHANTABILITY,
# FITNESS FOR A PARTICULAR PURPOSE AND NONINFRINGEMENT. IN NO EVENT SHALL THE
# AUTHORS OR COPYRIGHT HOLDERS BE LIABLE FOR ANY CLAIM, DAMAGES OR OTHER
# LIABILITY, WHETHER IN AN ACTION OF CONTRACT, TORT OR OTHERWISE, ARISING FROM,
# OUT OF OR IN CONNECTION WITH THE SOFTWARE OR THE USE OR OTHER DEALINGS IN THE
# SOFTWARE.
#


import json
import traceback
import os

from fabrictestbed_extensions.fablib.fablib import fablib

# For getting vars to make tunnel
from fabrictestbed_extensions.fablib.fablib import FablibManager


import string
import random

import logging


class Core:
    """
    MFLib core contains the core methods needed to create and interact with the Measurement Framework installed in a slice.
    It is not intended to be used by itself, but rather, it is the base object for creating Measurement Framework Library objects.
    """

    core_class_version = "1.0.35"

    """
    An updatable version for debugging purposes to make sure the correct version of this file is being used. Anyone can update this value as they see fit.
    Should always be increasing.

    Returns:
        String: Version.sub-version.build
    """

    def set_core_logger(self):
        """
        Sets up the core logging file.
        Note that the self.logging_filename will be set with the slice name when the slice is set.
        Args:
        filename (_type_, optional): _description_. Defaults to None.
        """
        self.core_logger = logging.getLogger(__name__)
        self.core_logger.propagate = False  # needed?
        self.core_logger.setLevel(self.log_level)

        formatter = logging.Formatter(
            "%(asctime)s %(name)-8s %(levelname)-8s %(message)s",
            datefmt="%m/%d/%Y %H:%M:%S %p",
        )

        # Make sure log directory exists
        if not os.path.exists(self.log_directory):
            os.makedirs(self.log_directory)

        file_handler = logging.FileHandler(self.log_filename)
        file_handler.setLevel(self.log_level)
        file_handler.setFormatter(formatter)

        self.core_logger.addHandler(file_handler)

    @property
    def slice_name(self):
        """
        Returns the name of the slice associated with this object.

        Returns:
            String: The name of the slice.
        """
        return self._slice_name

    @slice_name.setter
    def slice_name(self, value):
        """
        Sets the name of the slice associated with this object. Also creates the directories used to store local informations for mflib about the slice.
        Generally should not be called directly. It is called when the slice is set.
        Args:
            value (str): Name of the slice
        """
        # Set the slice name
        self._slice_name = value

        # Create the local slice directory
        try:
            os.makedirs(self.local_slice_directory)
            os.makedirs(self.log_directory)

        except FileExistsError:
            pass
            # Don't care if the file already exists.

        self.log_filename = os.path.join(self.log_directory, "mflib.log")

        self.set_core_logger()

        self.core_logger.info(f"Using core_class_version {self.core_class_version}")
        # self.core_logger.basicConfig(filename=self.log_filename, format='%(asctime)s %(name)-8s %(levelname)-8s %(message)s', datefmt='%m/%d/%Y %I:%M:%S %p', level="INFO", force=True)
        self.core_logger.info(f"-----Set slice name {value}.-----")

    @property
    def local_slice_directory(self):
        """
        The directory where local files associated with the slice are stored.

        Returns:
            str: The directory where local files associated files are stored.
        """
        return os.path.join(self.local_storage_directory, self.slice_name)

    @property
    def log_directory(self):
        """
        The full path for the log directory.

        Returns:
            String: The full path to the log directory.
        """
        return os.path.join(self.local_slice_directory, "log")

    @property
    def bootstrap_status_file(self):
        """
        The full path to the local copy of the bootstrap status file.

        Returns:
            String: The full path tp the local copy of the bootsrap status file.
        """
        return os.path.join(self.local_slice_directory, "bootstrap_status.json")

    @property
    def common_hosts_file(self):
        """
        The full path to a local copy of the hosts.ini file.

        Returns:
            String: The full path to a local copy of the hosts.ini file.
        """
        return os.path.join(self.local_slice_directory, "hosts.ini")

    @property
    def local_mfuser_private_key_filename(self):
        """
        The local copy of the private ssh key for the mfuser account.

        Returns:
            String: The local copy of the private ssh key for the mfuser account.
        """
        return os.path.join(self.local_slice_directory, "mfuser_private_key")

    @property
    def local_mfuser_public_key_filename(self):
        """
        The local copy of the public ssh key for the mfuser account.

        Returns:
            String: The local copy of the public ssh key for the mfuser account.
        """
        return os.path.join(self.local_slice_directory, "mfuser_pubic_key")

    @property
    def meas_node(self):
        """
        The fablib node object for the Measurement Node in the slice.

        Returns:
            fablib.node: The fablib node object for the Measurement Node in the slice.

        """
        if self._meas_node:
            return self._meas_node
        else:
            self._find_meas_node()
            return self._meas_node

    @property
    def meas_node_ip(self):
        """
        The management ip address for the Measurement Node

        Returns:
            String: ip address
        """
        if self.meas_node:
            return self._meas_node.get_management_ip()
        else:
            return ""

    @property
    def slice_username(self):
        """
        The default username for the Measurement Node for the slice.

        Returns:
            String: username
        """
        if self.meas_node:
            return self._meas_node.get_username()
        else:
            return ""

    # Tunnels are needed to access the meas node via the bastion host
    # In the future these may be combinded into one port with diff nginx paths mappings.
    # alt copy is a selection added to the fabric_rc file for setting a alertnate location for the files
    #   such as on a laptop. This makes it easy to create a tunnel on a users laptop where they will need access
    #   to the web uis.

    @property
    def tunnel_host(self):
        """
        If a tunnel is used, this value must be set for the localhost, Otherwise it is set to empty string.

        Returns:
            String: tunnel hostname
        """
        return self._tunnel_host

    @tunnel_host.setter
    def tunnel_host(self, value):
        """
        Set to "localhost" if using tunnnel.
        """
        self._tunnel_host = value

    @property
    def grafana_tunnel_local_port(self):
        """
        If a tunnel is used for grafana, this value must be set for the port.
          Returns:
            String: port number
        """
        return self._grafana_tunnel_local_port

    @grafana_tunnel_local_port.setter
    def grafana_tunnel_local_port(self, value):
        """
        Set to port_number if using tunnnel for grafana.
        """
        self._grafana_tunnel_local_port = value

    @property
    def kibana_tunnel_local_port(self):
        """
        If a tunnel is used for Kibana, this value must be set for the port"""
        return self._kibana_tunnel_local_port

    @kibana_tunnel_local_port.setter
    def kibana_tunnel_local_port(self, value):
        """
        Set to port_number if using tunnnel for Kibana.
        """
        self._kibana_tunnel_local_port = value

    @property
    def grafana_tunnel(self):
        """
        Returns the command for createing an SSH tunnel for accesing Grafana.

        Returns:
            String: ssh command
        """
        return self._meas_node_ssh_tunnel(
            local_port=self.grafana_tunnel_local_port, remote_port="443"
        )

    @property
    def kibana_tunnel(self):
        """
        Returns the command for createing an SSH tunnel for accesing Kibana.

        Returns:
            String: ssh command
        """
        return self._meas_node_ssh_tunnel(
            local_port=self.kibana_tunnel_local_port, remote_port="80"
        )

    def _meas_node_ssh_tunnel(self, local_port, remote_port):
        """
        Creates the ssh tunnel command for accessing the Measurement Node using the given local and remote ports.

        Args:
            local_port (String): local port ie port on users machine
            remote_port (String): remote port ie port on Measurement Node

        Returns:
            String : SSH command string or error string.
        """
        slice_username = self.slice_username
        meas_node_ip = self.meas_node_ip

        # User has setup an ssh config file
        extra_fm = FablibManager()
        errmsg = ""
        ssh_config = ""
        private_key_file = ""

        extra_fm_vars = extra_fm.read_fabric_rc(extra_fm.default_fabric_rc)
        if extra_fm_vars:
            if "FABRIC_ALT_COPY_SSH_CONFIG" in extra_fm_vars:
                ssh_config = extra_fm_vars["FABRIC_ALT_COPY_SSH_CONFIG"]
            else:
                errmsg += "FABRIC_ALT_COPY_SSH_CONFIG not found in fabric_rc file. "

            if "FABRIC_ALT_COPY_SLICE_PRIVATE_KEY_FILE" in extra_fm_vars:
                private_key_file = extra_fm_vars[
                    "FABRIC_ALT_COPY_SLICE_PRIVATE_KEY_FILE"
                ]
            else:
                errmsg += "FABRIC_ALT_COPY_SLICE_PRIVATE_KEY_FILE not found in fabric_rc file. "

        if errmsg:
            self.core_logger.error(
                f"It appears you have not added alternate ssh config or slice key file locations to the fabric_rc file. {errmsg} "
            )
            return (
                "It appears you have not added alternate ssh config or slice key file locations to the fabric_rc file. "
                + errmsg
            )
        else:
            # return f'ssh -L 10010:localhost:443 -F {extra_fm_vars["FABRIC_ALT_SSH_CONFIG"]} -i {extra_fm_vars["FABRIC_ALT_SLICE_PRIVATE_KEY_FILE"]} {self.slice_username}@{self.meas_node_ip}'
            tunnel_cmd = f"ssh -L {local_port}:localhost:{remote_port} -F {ssh_config} -i {private_key_file} {slice_username}@{meas_node_ip}"
            return tunnel_cmd

    """
    The git branch to be used for cloning the MeasurementFramework branch to the Measusrement Node.
    """

    def __init__(
        self,
        local_storage_directory="/tmp/mflib",
        mf_repo_branch="main",
        logging_level=logging.DEBUG,
    ):
        """
        Core constructor

        Args:
            local_storage_directory (str, optional): Directory where local data will be stored. Defaults to "/tmp/mflib".
            mf_repo_branch (str, optional): git branch name to pull MeasurementFranework code from. Defaults to "main".
        """
        # super().__init__()

        try:
            self.local_storage_directory = local_storage_directory
            os.makedirs(self.local_storage_directory)
        except FileExistsError:
            pass

        # The slice_name
        self._slice_name = ""
        self.mf_repo_branch = mf_repo_branch

        self.core_logger = None
        self.log_level = logging_level
        self.log_filename = os.path.join(self.log_directory, "mflib_core.log")
        self.set_core_logger()
        self.core_logger.info("Creating mflib object.")

        self.tunnel_host = "localhost"
        self.grafana_tunnel_local_port = "10010"
        self.kibana_tunnel_local_port = "10020"

        # The slice object
        self.slice = None
        # The meas_node object
        self._meas_node = None

        # The following are normally constant values
        # Name given to the meas node
        self.measurement_node_name = "_meas_node"
        # Services directory on meas node
        self.services_directory = os.path.join("/", "home", "mfuser", "services")
        # Base names for keys
        self.mfuser_private_key_filename = "mfuser_private_key"
        self.mfuser_public_key_filename = "mfuser_public_key"

    # User Methods
    def create(self, service, data=None, files=[]):
        """
        Creates a new service for the slice.

        Args:
            service(String): The name of the service.
            data (JSON serializable object) Data to be passed to a JSON file place in the service's meas node directory.
            files (List of Strings): List of filepaths to be uploaded.
        Returns:
            dict: Dictionary of creation results.
        """
        self.core_logger.info(f"Run create for {service}")
        self.core_logger.debug(f"Data is {data}.")
        return self._run_on_meas_node(service, "create", data, files)

    def update(self, service, data=None, files=[]):
        """
        Updates an existing service for the slice.

        Args:
            service (String): The name of the service.
            data (JSON Serializable Object): Data to be passed to a JSON file place in the service's meas node directory.
            files (List of Strings): List of filepaths to be uploaded.

        Returns:
            dict: Dictionary of update results.
        """

        self.core_logger.info(f"Run update for {service}")
        self.core_logger.debug(f"Data is {data}.")
        return self._run_on_meas_node(service, "update", data, files)

    def info(self, service, data=None):
        """
        Gets inormation from an existing service. Strictly gets information, does not change how the service is running.

        Args:
            service (String): The name of the service.
            data (JSON Serializable Object): Data to be passed to a JSON file place in the service's meas node directory.
        Returns:
            dict: Dictionary of info results.
        """
        self.core_logger.info(f"Run info for {service}")
        self.core_logger.debug(f"Data is {data}.")
        return self._run_on_meas_node(service, "info", data)

    def start(self, services=[]):
        """
        Restarts a stopped service using existing configs on meas node.

        Args:
            services (List of Strings): The name of the services to be restarted.
        Returns:
            List: List of start result dictionaries.
        """
        ret_val = []
        for service in services:
            self.core_logger.info(f"Run start for {service}")
            ret_val.append(
                {
                    "service": service,
                    "results": self._run_on_meas_node(service, "start"),
                }
            )
        return ret_val

    def stop(self, services=[]):
        """
        Stops a service, does not remove the service, just stops it from using resources.

        Args:
            services (List of Strings): The names of the services to be stopped.
        Returns:
            List: List of stop result dictionaries.
        """
        ret_val = []
        for service in services:
            self.core_logger.info(f"Run stop for {service}")
            ret_val.append(
                {"service": service, "results": self._run_on_meas_node(service, "stop")}
            )
        return ret_val

    def remove(self, services=[]):
        """
        Stops a service running and removes anything setup on the experiment's nodes. Service will then need to be re-created using the create command before service can be started again.

        Args:
            services (List of Strings): The names of the services to be removed.
        Returns:
            List: List of remove result dictionaries.
        """

        ret_val = []
        for service in services:
            self.core_logger.info(f"Run remove for {service}")
            ret_val.append(
                {
                    "service": service,
                    "results": self._run_on_meas_node(service, "remove"),
                }
            )

    # Utility Methods

    def _upload_mfuser_keys(self, private_filename=None, public_filename=None):
        """
        Uploads the mfuser keys to the default user for easy access later.

        """
        if private_filename is None:
            private_filename = self.local_mfuser_private_key_filename
        if public_filename is None:
            public_filename = self.local_mfuser_public_key_filename

        try:
            local_file_path = private_filename
            remote_file_path = self.mfuser_private_key_filename
            fa = self.meas_node.upload_file(
                local_file_path, remote_file_path
            )  # , retry=3, retry_interval=10):

        except TypeError:
            pass
            # TODO set file permissions on remote
            # This error is happening due to the file permmissions not being correctly set on the remote?
        except Exception as e:
            print(f"Failed Private Key Upload: {e}")
            self.core_logger.exception(
                "Failed to upload mfuser private key to default user."
            )

        try:
            local_file_path = public_filename
            remote_file_path = self.mfuser_public_key_filename
            fa = self.meas_node.upload_file(
                local_file_path, remote_file_path
            )  # , retry=3, retry_interval=10):
        except TypeError:
            pass
            self.core_logger.exception(
                "Failed to upload mfuser public key to default user."
            )
            # TODO set file permissions on remote
            # This error is happening due to the file permmissions not being correctly set on the remote?
            # Errors are:
            # Failed Private Key Upload: cannot unpack non-iterable SFTPAttributes object
            # Failed Public Key Upload: cannot unpack non-iterable SFTPAttributes object
        except Exception as e:
            print(f"Failed Public Key Upload: {e}")
            self.core_logger.exception("Failed to upload mfuser keys to default user.")

    def _copy_mfuser_keys_to_mfuser_on_meas_node(self):
        """
        Copies mfuser keys from default location to mfuser .ssh folder and sets ownership & permissions.
        """
        try:
            cmd = (
                f"sudo cp {self.mfuser_public_key_filename} /home/mfuser/.ssh/{self.mfuser_public_key_filename};"
                f"sudo cp {self.mfuser_private_key_filename} /home/mfuser/.ssh/{self.mfuser_private_key_filename};"
                f"sudo chmod 644 /home/mfuser/.ssh/{self.mfuser_public_key_filename};"
                f"sudo chmod 600 /home/mfuser/.ssh/{self.mfuser_private_key_filename};"
                f"sudo chown -R mfuser:mfuser /home/mfuser/.ssh;"
            )
            stdout, stderr = self.meas_node.execute(cmd)
            if stdout:
                self.core_logger.debug(f"STDOUT: {stdout}")
            if stderr:
                self.core_logger.debug(f"STDERR: {stderr}")

        except Exception as e:
            print(f"Failed mfuser key user key copy: {e}")
            self.core_logger.exception("Failed to copy mfuser keys to meas node.")
            if stdout:
                self.core_logger.debug(f"STDOUT: {stdout}")
            if stderr:
                self.core_logger.debug(f"STDERR: {stderr}")
            return False
        return True

    def _download_mfuser_keys(self, private_filename=None, public_filename=None):
        """
        Downloads the mfuser keys.
        """
        if private_filename is None:
            private_filename = self.local_mfuser_private_key_filename
        if public_filename is None:
            public_filename = self.local_mfuser_public_key_filename

        try:
            local_file_path = private_filename
            remote_file_path = self.mfuser_private_key_filename
            stdout, stderr = self.meas_node.download_file(
                local_file_path, remote_file_path
            )  # , retry=3, retry_interval=10):

            local_file_path = public_filename
            remote_file_path = self.mfuser_public_key_filename
            stdout, stderr = self.meas_node.download_file(
                local_file_path, remote_file_path
            )  # , retry=3, retry_interval=10):

        except Exception as e:
            print(f"Download mfuser Keys Failed: {e}")
            self.core_logger.exception("Failed to download mfuser keys.")
            if stdout:
                self.core_logger.debug(f"STDOUT: {stdout}")
            if stderr:
                self.core_logger.debug(f"STDERR: {stderr}")

    def _find_meas_node(self):
        """
        Finds the node named "meas" in the slice and sets the value for class's meas_node

        Returns:
        Boolean: If node found, sets self.meas_node and returns True. If node not found, clears self.meas_node and returns False.
        """
        try:
            for node in self.slice.get_nodes():
                if node.get_name() == self.measurement_node_name:
                    self._meas_node = node
                    return True
        except Exception as e:
            print(f"Find Measure Node Failed: {e}")
            self.core_logger.exception("Failed to find Measure Node")
        self._meas_node = None
        return False

    def _run_on_meas_node(self, service, command, data=None, files=[]):
        """
        Runs one of the commands available for the service on the meas node. Commands are create, update, info, start, stop, remove

        Args:
            service(String): The name of the service.
            command(String): The name of the command to run.
            data(JSON Serializable Object): Data to be passed to a JSON file place in the service's meas node directory.
            files(List of Strings): List of filepaths to be uploaded.

        Returns:
           Dictionary: The stdout & stderr values from running the command formated in dictionary.
        """
        # upload resources
        if data:
            self._upload_service_data(service, data)
        else:
            # Ensure old stale data is remove on meas node
            self._upload_service_data(service, {})
        if files:
            self._upload_service_files(service, files)

        # run command
        return self._run_service_command(service, command)

    def _upload_service_data(self, service, data):
        """
        Uploads the json serializable object data to a json file on the meas node.

        Args:
            service(String): The service to which the data belongs.
        :   data(Object): A JSON Serializable Object
        """

        letters = string.ascii_letters
        try:
            # Create temp file for serialized json data
            randdataname = "mf_service_data_" + "".join(
                random.choice(letters) for i in range(10)
            )
            local_file_path = os.path.join("/tmp", randdataname)
            with open(local_file_path, "w") as datafile:
                # print("dumping data")
                json.dump(data, datafile)

            # Create remote filenames
            final_remote_file_path = os.path.join(
                self.services_directory, service, "data", "data.json"
            )
            remote_tmp_file_path = os.path.join("/tmp", randdataname)

            # upload file
            fa = self.meas_node.upload_file(local_file_path, remote_tmp_file_path)

            # mv file to final location
            cmd = f"sudo mv {remote_tmp_file_path} {final_remote_file_path};  sudo chown mfuser:mfuser {final_remote_file_path}"

            stdout, stderr = self.meas_node.execute(cmd)

            # Remove local temp file.
            os.remove(local_file_path)

        except Exception as e:
            print(f"Service Data Upload Failed: {e}")
            self.core_logger.exception("Upload service data failed")
            if stdout:
                self.core_logger.debug(f"STDOUT: {stdout}")
            if stderr:
                self.core_logger.debug(f"STDERR: {stderr}")
            return False
        return True

    def _upload_service_files(self, service, files):
        """
        Uploads the given local files to the given service's directory on the meas node.
        :param service: Service name for which the files are being upload to the meas node.
        :type service: String
        :param files: List of file paths on local machine.
        :type files: List
        :raises: Exception: for misc failures....
        :return: ?
        :rtype: ?
        """
        letters = string.ascii_letters

        # TODO could add option to upload a directory of files using fablib.upload_directory
        try:
            for file in files:
                # Set src/dst filenames
                # file is local path
                local_file_path = file
                filename = os.path.basename(file)
                final_remote_file_path = os.path.join(
                    self.services_directory, service, "files", filename
                )

                randfilename = "mf_file_" + "".join(
                    random.choice(letters) for i in range(10)
                )
                remote_tmp_file_path = os.path.join("/tmp", randfilename)

                # upload file
                fa = self.meas_node.upload_file(
                    local_file_path, remote_tmp_file_path
                )  # retry=3, retry_interval=10, username="mfuser", private_key="mfuser_private_key")
                cmd = f"sudo mv {remote_tmp_file_path} {final_remote_file_path};  sudo chown mfuser:mfuser {final_remote_file_path};"

                stdout, stderr = self.meas_node.execute(cmd)

        except Exception as e:
            print(f"Service File Upload Failed: {e}")
            self.core_logger.exception("Upload service files failed")
            if stdout:
                self.core_logger.debug(f"STDOUT: {stdout}")
            if stderr:
                self.core_logger.debug(f"STDERR: {stderr}")
            return False
        return True

    def _run_service_command(self, service, command):
        """
        Runs the given comand for the given service on the meas node.

        Args:
            service(String): Service name for which the command is being run on the meas node.
        :   files(List of ): Command name.

        :raises: Exception: for misc failures....
        Returns:
            Dictionary: Resulting output of comand JSON converted to dictionary.

        """

        try:
            full_command = f"sudo -u mfuser python3 {self.services_directory}/{service}/{command}.py"
            stdout, stderr = self.meas_node.execute(
                full_command, quiet=True
            )  # retry=3, retry_interval=10, username="mfuser", private_key="mfuser_private_key"
            self.core_logger.debug(f"STDOUT: {json.dumps(stdout, indent=2)}")
        except ValueError as e:
            self.core_logger.debug(f"STDOUT: {stdout}")
        except Exception as e:
            print(f"Service Commnad Run Failed: {e}")
        #         print(type(stdout))
        #         print(stdout)
        #         print(stderr)
        try:
            # Convert the json string to a dict
            jsonstr = stdout
            # remove non json string
            jsonstr = jsonstr[jsonstr.find("{") : jsonstr.rfind("}") + 1]
            # Need to "undo" what the exceute command did
            jsonstr = jsonstr.replace("\n", "\\n")
            # print(jsonstr)
            ret_data = json.loads(jsonstr)
            return ret_data
            # TODO add stderr to return value?
        except Exception as e:
            print("Unable to convert returned comand json.")
            # TODO create dictionary with malformed data.
            print("STDOUT: ")
            print(stdout)
            print("STDERR: ")
            print(stderr)
            print(f"Fail: {e}")

            self.core_logger.exception("Unable to convert returned comand json.")
            if stdout:
                self.core_logger.debug(f"STDOUT: {stdout}")
            if stderr:
                self.core_logger.debug(f"STDERR: {stderr}")

        return {}

    def _download_service_file(self, service, filename, local_file_path=""):
        """
        Downloads service files from the meas node and places them in the local storage directory.
        :param service: Service name
        :type service: String
        :param filename: The filename to download from the meas node.
        :param local_file_path: Optional filename for local saved file. If not given, file will be in default slice directory.# Fri Sep 09 2022 14:30
        :type local_file_path: String
        """

        if not local_file_path:
            local_file_path = os.path.join(
                self.local_slice_directory, service, filename
            )
            # ensure local directory exists
            local_dir_path = os.path.dirname(local_file_path)
            if not os.path.exists(local_dir_path):
                os.makedirs(local_dir_path)

        #
        #  Download a file from a service directory
        # Probably most useful for grabbing output from a command run.
        # TODO figure out how to name/where to put file locally
        try:
            # local_file_path = os.path.join(self.local_slice_directory, service, filename)
            remote_file_path = os.path.join(self.services_directory, service, filename)
            file_attributes = self.meas_node.download_file(
                local_file_path, remote_file_path
            )  # , retry=3, retry_interval=10):
            return {"success": True, "filename": local_file_path}
        except Exception as e:
            print(f"Download service file Fail: {e}")
            self.core_logger.exception()
            return {"success": False}

    def _clone_mf_repo(self):
        """
        Clones the MeasurementFramework  git repository to /home/mfuser/mf_git on the meas node.
        """
        msg = f"Cloning Measurement Framework Repository from github.com..."
        self.core_logger.debug(msg)
        print(msg)

        cmd = f"sudo -u mfuser git clone -q -b {self.mf_repo_branch} https://github.com/fabric-testbed/MeasurementFramework.git /home/mfuser/mf_git"
        stdout, stderr = self.meas_node.execute(cmd, quiet=True)

        msg = f"Cloning Measurement Framework Repository from github.com done."
        self.core_logger.debug(msg)
        print(msg)


        if stdout:
            self.core_logger.debug(f"STDOUT: {stdout}")
        if stderr:
<<<<<<< HEAD
            msg = (f"Cloning Measurement Framework Repository from github.com Failed.")
            print (msg)
            self.core_logger.error(msg)
            self.core_logger.error(f"STDERR: {stderr}")
            return True ### TODO DEBUG THIS !! 
        else:
            msg = (f"Cloning Measurement Framework Repository from github.com done.")
            self.core_logger.debug(msg)
            print (msg)
=======
            if "already exists and is not an empty directory" not in stderr:
                msg = (
                    f"Cloning Measurement Framework Repository from github.com Failed."
                )
                self.core_logger.error(msg)
                self.core_logger.error(f"STDERR: {stderr}")
                return False
>>>>>>> 2a341232
        return True

    def _run_bootstrap_script(self):
        """
        Run the initial bootstrap script in the meas node mf repo.
        """
        msg = f"Starting Bootstrap Process on Measure Node (bash script)..."
        self.core_logger.debug(msg)
        print(msg)

        cmd = f"sudo -u mfuser /home/mfuser/mf_git/instrumentize/experiment_bootstrap/bootstrap.sh"

        stdout, stderr = self.meas_node.execute(cmd, quiet=True)

        msg = f"Bootstrap Process on Measure Node (bash script) done."
        self.core_logger.debug(msg)
        print(msg)

        if stdout:
            self.core_logger.debug(f"STDOUT: {stdout}")
        if stderr:
            self.core_logger.info(f"STDERR: {stderr}")

    def _run_bootstrap_ansible(self):
        """
        Run the initial bootstrap ansible scripts in the meas node mf repo.
        """
        msg = f"Starting Bootstrap Process on Measure Node (Ansible Playbook)..."
        self.core_logger.debug(msg)
        print(msg)

        cmd = (
            f"sudo cp /home/mfuser/mf_git/instrumentize/experiment_bootstrap/ansible.cfg /home/mfuser/services/common/ansible.cfg;"
            f"sudo chown mfuser:mfuser /home/mfuser/services/common/ansible.cfg;"
            f"sudo -u mfuser python3 /home/mfuser/mf_git/instrumentize/experiment_bootstrap/bootstrap_playbooks.py;"
        )
        stdout, stderr = self.meas_node.execute(cmd, quiet=True)

        msg = f"Bootstrap Process on Measure Node (Ansible Playbook) done."
        self.core_logger.debug(msg)
        print(msg)

        if stdout:
            try:
                self.core_logger.debug(f"STDOUT: {json.dumps(stdout, indent=2)}")
            except ValueError as e:
                self.core_logger.debug(f"STDOUT: {stdout}")
        if stderr:
            self.core_logger.info(f"STDERR: {stderr}")

        print("Bootstrap ansible scripts done")

    ############################
    # Calls made as slice user
    ###########################
    def get_bootstrap_status(self, force=True):
        """
        Returns the bootstrap status for the slice. Default setting of force will always download the most recent file from the meas node. The downloaded file will be stored locally for future reference at self.bootstrap_status_file.

        Args:
            force(Boolean): If downloaded file already exists locally, it will not be downloaded unless force is True. .
        Returns:
            Dictionary: Bootstrap dict if any type of bootstraping has occured, Empty dict otherwise.
        """
        if force or not os.path.exists(self.bootstrap_status_file):
            if not self._download_bootstrap_status():
                # print("Bootstrap file was not downloaded. Bootstrap most likely has not been done.")
                return {}

        if os.path.exists(self.bootstrap_status_file):
            with open(self.bootstrap_status_file) as bsf:
                try:
                    bootstrap_dict = json.load(bsf)
                    # print(bootstrap_dict)
                    if bootstrap_dict:
                        return bootstrap_dict
                    else:
                        return {}
                except Exception as e:
                    print(f"Bootstrap failed to decode")
                    print(f"Fail: {e}")
                    return {}
        else:
            return {}

    def _clear_bootstrap_status(self):
        """
        Deletes the local and remote copy of the bootstrap_status files. This will then allow a rerunning of the init bootstrapping process.
        This is mainly intended for testing/debugging.
        Note that nothing will be removed from the nodes.
        """

        # Delete local copy
        if os.path.exists(self.bootstrap_status_file):
            os.remove(self.bootstrap_status_file)

        # Delete measurement node copy
        try:
            full_command = "rm bootstrap_status.json"
            stdout, stderr = self.meas_node.execute(full_command)
            self.core_logger.info("Removed remote bootstrap_status file.")
        except Exception as e:
            print(f"rm bootstrap_status.json Failed: {e}")
            self.core_logger.exception(f"rm bootstrap_status.json Failed: {e}")
            if stdout: self.core_logger.debug(f"STDOUT: {stdout}")
            if stderr: self.core_logger.debug(f"STDERR: {stderr}")

    def _download_bootstrap_status(self):
        """
        Downloads the bootstrap file from the meas_node. The downloaded file will be stored locally for future reference at self.bootstrap_status_file.

        Returns:
            Boolean: True if bootstrap file downloaded, False otherwise.
        """
        try:
            local_file_path = self.bootstrap_status_file
            remote_file_path = os.path.join("bootstrap_status.json")
            # print(local_file_path)
            # print(remote_file_path)
            file_attributes = self.meas_node.download_file(
                local_file_path, remote_file_path, retry=1
            )  # , retry=3, retry_interval=10): # note retry is really tries
            # print(file_attributes)

            return True
        except FileNotFoundError:
            pass
            # Most likely the file does not exist because it has not yet been created. So we will ignore this exception.
        except Exception as e:
            print("Bootstrap download has failed.")
            print(f"Fail: {e}")
            return False
        return False

    def get_mfuser_private_key(self, force=True):
        """
        Downloads the mfuser private key. Default setting of force will always download the most recent file from the meas node. The downloaded file will be stored locally for future reference at self.local_mfuser_private_key_filename.


        Args:
            force(Boolean): If downloaded file already exists locally, it will not be downloaded unless force is True.
        Returns:
            Boolean: True if file is found, false otherwise.
        """
        if force or not os.path.exists(self.local_mfuser_private_key_filename):
            self._download_mfuser_private_key()

        if os.path.exists(self.local_mfuser_private_key_filename):
            return True
        else:
            return False

    def _download_mfuser_private_key(self):
        """
        Downloads the mfuser private key from the meas node. The downloaded file will be stored locally for future reference at self.local_mfuser_private_key_filename.

        Returns:
            Boolean: True if key file downloaded, False otherwise.
        """
        try:
            local_file_path = self.local_mfuser_private_key_filename
            remote_file_path = self.mfuser_private_key_filename
            file_attributes = self.meas_node.download_file(
                local_file_path, remote_file_path
            )  # , retry=3, retry_interval=10):
            # print(file_attributes)
            return True
        except Exception as e:
            print(f"Download mfuser private key Failed: {e}")
            self.core_logger.error(f"Download mfuser private key Failed: {e}")
        return False

    def _update_bootstrap(self, key, value):
        """
        Updates the given key to the given value in the bootstrap_status.json file on the meas node.
        """
        bsf_dict = self.get_bootstrap_status()
        # self.download_bootstrap_status()
        # bsf_dict = {}
        bsf_dict[key] = value

        with open(self.bootstrap_status_file, "w") as bsf:
            json.dump(bsf_dict, bsf)

        try:
            local_file_path = self.bootstrap_status_file
            remote_file_path = os.path.join("bootstrap_status.json")
            # print(local_file_path)
            # print(remote_file_path)
            file_attributes = self.meas_node.upload_file(
                local_file_path, remote_file_path
            )  # , retry=3, retry_interval=10):
            # print(file_attributes)

            return True

        except Exception as e:
            print("Bootstrap upload has failed.")
            print(f"Fail: {e}")
        return False

    def download_log_file(self, service, method):
        """
        Download the log file for the given service and method.
        Downloaded file will be stored locally for future reference.
        :param service: The name of the service.
        :type service: String
        :param method: The method name such as create, update, info, start, stop, remove.
        :type method: String
        :return: Writes file to local storage and returns text of the log file.
        :rtype: String
        """
        try:
            local_file_path = os.path.join(self.local_slice_directory, f"{method}.log")
            remote_file_path = os.path.join(
                "/", "home", "mfuser", "services", service, "log", f"{method}.log"
            )
            # print(local_file_path)
            # print(remote_file_path)
            file_attributes = self.meas_node.download_file(
                local_file_path, remote_file_path, retry=1
            )  # , retry=3, retry_interval=10): # note retry is really tries
            # print(file_attributes)

            with open(local_file_path) as f:
                log_text = f.read()
                return local_file_path, log_text

        except Exception as e:
            print("Service log download has failed.")
            print(f"Downloading service log file has Failed. It may not exist: {e}")
            return "", ""<|MERGE_RESOLUTION|>--- conflicted
+++ resolved
@@ -852,17 +852,6 @@
         if stdout:
             self.core_logger.debug(f"STDOUT: {stdout}")
         if stderr:
-<<<<<<< HEAD
-            msg = (f"Cloning Measurement Framework Repository from github.com Failed.")
-            print (msg)
-            self.core_logger.error(msg)
-            self.core_logger.error(f"STDERR: {stderr}")
-            return True ### TODO DEBUG THIS !! 
-        else:
-            msg = (f"Cloning Measurement Framework Repository from github.com done.")
-            self.core_logger.debug(msg)
-            print (msg)
-=======
             if "already exists and is not an empty directory" not in stderr:
                 msg = (
                     f"Cloning Measurement Framework Repository from github.com Failed."
@@ -870,7 +859,6 @@
                 self.core_logger.error(msg)
                 self.core_logger.error(f"STDERR: {stderr}")
                 return False
->>>>>>> 2a341232
         return True
 
     def _run_bootstrap_script(self):
